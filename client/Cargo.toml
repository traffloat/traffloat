[package]
name = "traffloat-client"
authors = ["SOFe <sofe2038@gmail.com>"]
version = "0.2.0"
edition = "2021"
repository = "https://github.com/traffloat/traffloat"
homepage = "https://github.com/traffloat/traffloat"
description = "Traffloat client module"
license = "AGPL-3.0"

[dependencies]
<<<<<<< HEAD
anyhow = "1.0.51"
arcstr = "1.1.1"
derive-new = "0.5.9"
enum-map = "1.1.0"
fluent = "0.16.0"
getrandom = {version = "0.2.3", features = ["js"]}
getset = "0.1.1"
itertools = "0.10.1"
js-sys = "0.3.55"
lazy_static = "1.4.0"
log = "0.4.14"
nalgebra = "0.29.0"
once_cell = "1.8.0"
rand = "0.8.4"
rand_distr = "0.4.2"
rand_xoshiro = "0.6.0"
serde = { version = "1.0.130", features = ["derive"] }
serde_json = "1.0.72"
shrev = "1.1.1"
smallvec = "1.7.0"
strum = "0.23.0"
traffloat-codegen = {version = "0.2.0", path = "../codegen", features = ["web-sys"]}
traffloat-common = {version = "0.2.0", path = "../common", default-features = false, features = ["yew"]}
traffloat-def = {version = "0.2.0", path = "../def", default-features = false, features = ["yew"]}
traffloat-version = {version = "0.2.0", path = "../version"}
=======
anyhow = "1.0.52"
async-trait = "0.1.52"
enum-map = "1.1.1"
log = "0.4.14"
nalgebra = "0.29.0"
three-d = "0.10.1"
tokio = "1.15.0"
traffloat-def = {version = "0.2.0", path = "../def"}
traffloat-types = {version = "0.2.0", path = "../types"}
>>>>>>> 9637c4ee
typed-builder = "0.9.1"
xias = "0.2.1"<|MERGE_RESOLUTION|>--- conflicted
+++ resolved
@@ -9,33 +9,6 @@
 license = "AGPL-3.0"
 
 [dependencies]
-<<<<<<< HEAD
-anyhow = "1.0.51"
-arcstr = "1.1.1"
-derive-new = "0.5.9"
-enum-map = "1.1.0"
-fluent = "0.16.0"
-getrandom = {version = "0.2.3", features = ["js"]}
-getset = "0.1.1"
-itertools = "0.10.1"
-js-sys = "0.3.55"
-lazy_static = "1.4.0"
-log = "0.4.14"
-nalgebra = "0.29.0"
-once_cell = "1.8.0"
-rand = "0.8.4"
-rand_distr = "0.4.2"
-rand_xoshiro = "0.6.0"
-serde = { version = "1.0.130", features = ["derive"] }
-serde_json = "1.0.72"
-shrev = "1.1.1"
-smallvec = "1.7.0"
-strum = "0.23.0"
-traffloat-codegen = {version = "0.2.0", path = "../codegen", features = ["web-sys"]}
-traffloat-common = {version = "0.2.0", path = "../common", default-features = false, features = ["yew"]}
-traffloat-def = {version = "0.2.0", path = "../def", default-features = false, features = ["yew"]}
-traffloat-version = {version = "0.2.0", path = "../version"}
-=======
 anyhow = "1.0.52"
 async-trait = "0.1.52"
 enum-map = "1.1.1"
@@ -45,6 +18,5 @@
 tokio = "1.15.0"
 traffloat-def = {version = "0.2.0", path = "../def"}
 traffloat-types = {version = "0.2.0", path = "../types"}
->>>>>>> 9637c4ee
 typed-builder = "0.9.1"
 xias = "0.2.1"