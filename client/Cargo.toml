[package]
name = "traffloat-client"
authors = ["SOFe <sofe2038@gmail.com>"]
version = "0.2.0"
edition = "2018"
repository = "https://github.com/SOF3/traffloat"
homepage = "https://github.com/SOF3/traffloat"
description = "Traffloat web client"
license = "AGPL-3.0"

[lib]
crate-type = ["cdylib"]

[dependencies]
anyhow = "1.0.40"
derive-new = "0.5.9"
derive_more = {version = "0.99.13", default-features = false, features = ["index", "index_mut"]}
enum-map = "1.1.0"
getrandom = {version = "0.2.2", features = ["js"]}
getset = "0.1.1"
hex = "0.4.3"
js-sys = "0.3.49"
lazy_static = "1.4.0"
legion = {version = "0.4.0", default-features = false, features = ["codegen", "extended-tuple-impls"]}
log = "0.4.14"
nalgebra = "0.25.4"
<<<<<<< HEAD
once_cell = "1.7.2"
rand = "0.8.4"
=======
once_cell = "1.8.0"
rand = "0.8.3"
>>>>>>> 9807f616
rand_distr = "0.4.0"
rand_xoshiro = "0.6.0"
serde = {version = "1.0.125", features = ["derive"]}
sha2 = "0.9.3"
shrev = "1.1.1"
strum = {version = "0.21.0", features = ["derive"]}
traffloat-codegen = {version = "0.2.0", path = "../codegen-types", features = ["web-sys"]}
traffloat-common = {version = "0.2.0", path = "../common"}
traffloat-safety = {version = "0.2.0", path = "../safety"}
typed-builder = "0.9.0"
wasm-bindgen = {version = "0.2.72"}
wasm-logger = "0.2.0"
yew = {version = "0.18.0", default-features = false, features = ["services", "web_sys"]}

[dependencies.web-sys]
version = "0.3.50"
features = [
	"CanvasGradient",
	"CanvasRenderingContext2d",
	"CssStyleDeclaration",
	"Document",
	"HtmlCanvasElement",
	"HtmlImageElement",
	"ImageBitmap",
	"Node",
	"Performance",
	"Text",
	"Touch",
	"TouchList",
	"WebGlBuffer",
	"WebGlProgram",
	"WebGlRenderingContext",
	"WebGlShader",
	"WebGlTexture",
	"WebGlUniformLocation",
]<|MERGE_RESOLUTION|>--- conflicted
+++ resolved
@@ -24,13 +24,8 @@
 legion = {version = "0.4.0", default-features = false, features = ["codegen", "extended-tuple-impls"]}
 log = "0.4.14"
 nalgebra = "0.25.4"
-<<<<<<< HEAD
-once_cell = "1.7.2"
 rand = "0.8.4"
-=======
 once_cell = "1.8.0"
-rand = "0.8.3"
->>>>>>> 9807f616
 rand_distr = "0.4.0"
 rand_xoshiro = "0.6.0"
 serde = {version = "1.0.125", features = ["derive"]}
