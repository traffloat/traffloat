[package]
name = "traffloat-graph"
description = "Traffloat structural graph management"
homepage = {workspace = true}
license = {workspace = true}
edition = {workspace = true}
repository = {workspace = true}
authors = {workspace = true}
version = {workspace = true}
rust-version = {workspace = true}

[lints]
workspace = true

[dependencies]
anyhow = "1.0.86"
bevy = {workspace = true}
<<<<<<< HEAD
serde = { version = "1.0.204", features = ["derive"] }
traffloat-base = {workspace = true}
typed-builder = "0.18.2"
=======
typed-builder = "0.19.1"

[lints]
workspace = true
>>>>>>> 45c68407
<|MERGE_RESOLUTION|>--- conflicted
+++ resolved
@@ -15,13 +15,6 @@
 [dependencies]
 anyhow = "1.0.86"
 bevy = {workspace = true}
-<<<<<<< HEAD
 serde = { version = "1.0.204", features = ["derive"] }
 traffloat-base = {workspace = true}
-typed-builder = "0.18.2"
-=======
-typed-builder = "0.19.1"
-
-[lints]
-workspace = true
->>>>>>> 45c68407
+typed-builder = "0.19.1"